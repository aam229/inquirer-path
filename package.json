{
  "name": "inquirer-path",
  "description": "An Inquirer extension to support path questions",
  "author": "Alexandre Massonneau <aam229@cornell.edu> (http://github.com/aam229)",
  "license": "MIT",
<<<<<<< HEAD
  "version": "1.0.0-beta4",
=======
  "version": "1.0.0-beta3",
>>>>>>> 25fbe778
  "repository": {
    "type": "git",
    "url": "https://github.com/aam229/inquirer-path.git"
  },
  "homepage": "https://github.com/aam229/inquirer-path",
  "main": "lib/index.js",
  "scripts": {
    "compile": "babel src/ --out-dir lib/",
    "compile-watch": "babel src/ --out-dir lib/ --watch",
    "lint": "eslint -c .eslintrc src bin",
    "fix-lint": "eslint --fix -c .eslintrc src bin",
    "docs": "documentation build -c documentation.yml -f html -o docs src/**",
    "docs-watch": "documentation serve --watch -c documentation.yml -f html src/**",
    "docs-md": "documentation build -c documentation.yml -f md -o DOCUMENTATION.md src/**",
    "prepublish": "npm run compile && npm run lint"
  },
  "dependencies": {
    "chalk": "^1.1.3",
    "inquirer": "^3.1.0",
    "run-async": "^2.3.0"
  },
  "devDependencies": {
    "babel-cli": "6.24.1",
    "babel-eslint": "7.2.3",
    "babel-preset-es2015": "6.24.1",
    "babel-preset-flow": "6.23.0",
    "babel-preset-stage-0": "6.24.1",
    "eslint": "3.19.0",
    "eslint-config-airbnb": "15.0.1",
    "eslint-loader": "1.7.1",
    "eslint-plugin-flowtype": "2.34.0",
    "eslint-plugin-import": "2.3.0",
    "eslint-plugin-jsx-a11y": "5.0.3",
    "eslint-plugin-react": "7.0.1",
    "flow-bin": "0.47.0"
  },
  "engines": {
    "node": ">=4.1.1",
    "npm": ">=3.3.12"
  },
  "bugs": {
    "url": "https://github.com/aam229/inquirer-path/issues"
  }
}<|MERGE_RESOLUTION|>--- conflicted
+++ resolved
@@ -3,11 +3,7 @@
   "description": "An Inquirer extension to support path questions",
   "author": "Alexandre Massonneau <aam229@cornell.edu> (http://github.com/aam229)",
   "license": "MIT",
-<<<<<<< HEAD
   "version": "1.0.0-beta4",
-=======
-  "version": "1.0.0-beta3",
->>>>>>> 25fbe778
   "repository": {
     "type": "git",
     "url": "https://github.com/aam229/inquirer-path.git"
